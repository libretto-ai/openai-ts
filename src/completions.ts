--- conflicted
+++ resolved
@@ -101,32 +101,6 @@
           }
         }
 
-<<<<<<< HEAD
-      await send_event({
-        responseTime,
-        response,
-        params: params,
-        apiKey:
-          libretto?.apiKey ??
-          this.config.apiKey ??
-          process.env.LIBRETTO_API_KEY,
-        promptTemplateText:
-          libretto?.templateText ?? template ?? resolvedPromptStr,
-        promptTemplateName: resolvedPromptTemplateName,
-        apiName: libretto?.promptTemplateName ?? this.config.promptTemplateName,
-        prompt: {},
-        chatId: libretto?.chatId ?? this.config.chatId,
-        parentEventId: libretto?.parentEventId,
-        feedbackKey,
-        context: libretto?.context,
-        modelParameters: {
-          modelProvider: "openai",
-          modelType: "completion",
-          ...openaiBody,
-        },
-      });
-    });
-=======
         await send_event({
           responseTime,
           response,
@@ -148,6 +122,7 @@
           prompt: {},
           chatId: libretto?.chatId ?? this.config.chatId,
           parentEventId: libretto?.parentEventId,
+          context: libretto?.context,
           feedbackKey,
           modelParameters: {
             modelProvider: "openai",
@@ -157,7 +132,7 @@
         });
       },
     );
->>>>>>> dd1c5b2f
+      
     return returnValue as Completion | Stream<Completion>;
   }
 }